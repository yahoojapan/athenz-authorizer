--- conflicted
+++ resolved
@@ -26,18 +26,14 @@
 )
 
 func TestNew(t *testing.T) {
-<<<<<<< HEAD
 	type args struct {
 		opts []Option
 	}
-=======
->>>>>>> ee6b8c50
 	type test struct {
 		name string
 		want Processor
 	}
 	tests := []test{
-<<<<<<< HEAD
 		{
 			name: "new success",
 			args: args{
@@ -52,24 +48,6 @@
 	for _, tt := range tests {
 		t.Run(tt.name, func(t *testing.T) {
 			if got := New(tt.args.opts...); !reflect.DeepEqual(got, tt.want) {
-=======
-		func() test {
-			/*		p := pubkey.Provider(func(pubkey.AthenzEnv, string) authcore.Verifier {
-					return nil
-				})*/
-			return test{
-				name: "new success",
-				want: &rtp{
-					nil,
-					nil,
-				},
-			}
-		}(),
-	}
-	for _, tt := range tests {
-		t.Run(tt.name, func(t *testing.T) {
-			if got := New(nil); !reflect.DeepEqual(got, tt.want) {
->>>>>>> ee6b8c50
 				t.Errorf("New() = %v, want %v", got, tt.want)
 			}
 		})
