/*
Copyright (C)  2018 Yahoo Japan Corporation Athenz team.

Licensed under the Apache License, Version 2.0 (the "License");
you may not use this file except in compliance with the License.
You may obtain a copy of the License at

    http://www.apache.org/licenses/LICENSE-2.0

Unless required by applicable law or agreed to in writing, software
distributed under the License is distributed on an "AS IS" BASIS,
WITHOUT WARRANTIES OR CONDITIONS OF ANY KIND, either express or implied.
See the License for the specific language governing permissions and
limitations under the License.
*/

package authorizerd

import (
	"context"
	"crypto/x509"
	"net/http"
	"strings"
	"time"

	"github.com/dgrijalva/jwt-go/request"
	"github.com/kpango/gache"
	"github.com/kpango/glg"
	"github.com/pkg/errors"
	"golang.org/x/sync/errgroup"

	"github.com/yahoojapan/athenz-authorizer/v4/access"
	"github.com/yahoojapan/athenz-authorizer/v4/jwk"
	"github.com/yahoojapan/athenz-authorizer/v4/policy"
	"github.com/yahoojapan/athenz-authorizer/v4/pubkey"
	"github.com/yahoojapan/athenz-authorizer/v4/role"
)

// Authorizerd represents a daemon for user to verify the role token
type Authorizerd interface {
	Init(ctx context.Context) error
	Start(ctx context.Context) <-chan error
	Verify(r *http.Request, act, res string) error
	Authorize(r *http.Request, act, res string) (Principal, error)
	VerifyAccessToken(ctx context.Context, tok, act, res string, cert *x509.Certificate) error
	AuthorizeAccessToken(ctx context.Context, tok, act, res string, cert *x509.Certificate) (Principal, error)
	VerifyRoleToken(ctx context.Context, tok, act, res string) error
<<<<<<< HEAD
=======
	AuthorizeRoleToken(ctx context.Context, tok, act, res string) (Principal, error)
	VerifyRoleJWT(ctx context.Context, tok, act, res string) error
>>>>>>> 06660190
	VerifyRoleCert(ctx context.Context, peerCerts []*x509.Certificate, act, res string) error
	AuthorizeRoleCert(ctx context.Context, peerCerts []*x509.Certificate, act, res string) (Principal, error)
	GetPolicyCache(ctx context.Context) map[string]interface{}
}

type authorizer func(r *http.Request, act, res string) (Principal, error)

type authority struct {
	//
	pubkeyd         pubkey.Daemon
	policyd         policy.Daemon
	jwkd            jwk.Daemon
	roleProcessor   role.Processor
	accessProcessor access.Processor
	authorizers     []authorizer

	// athenz connection parameters
	athenzURL string
	client    *http.Client

	// successful result cache
	cache    gache.Gache
	cacheExp time.Duration

	// roleCertURIPrefix
	roleCertURIPrefix string

	// pubkeyd parameters
	disablePubkeyd        bool
	pubkeyRefreshPeriod   string
	pubkeyRetryDelay      string
	pubkeySysAuthDomain   string
	pubkeyETagExpiry      string
	pubkeyETagPurgePeriod string

	// policyd parameters
	disablePolicyd      bool
	athenzDomains       []string
	policyExpiryMargin  string
	policyRefreshPeriod string
	policyPurgePeriod   string
	policyRetryDelay    string
	policyRetryAttempts int

	// jwkd parameters
	disableJwkd      bool
	jwkRefreshPeriod string
	jwkRetryDelay    string

	// accessTokenProcessor parameters
	accessTokenParam AccessTokenParam

	// roleTokenProcessor parameters
	enableRoleToken bool
	roleAuthHeader  string

	// roleCertificateProcessor parameters
	enableRoleCert bool
}

type mode uint8

const (
	roleToken mode = iota
	accessToken
)

// New creates the Authorizerd object with the options
func New(opts ...Option) (Authorizerd, error) {
	var (
		prov = &authority{
			cache: gache.New(),
		}
		err    error
		pkPro  pubkey.Provider
		jwkPro jwk.Provider
	)

	for _, opt := range append(defaultOptions, opts...) {
		if err = opt(prov); err != nil {
			return nil, errors.Wrap(err, "error creating authorizerd")
		}
	}

	if !prov.disablePubkeyd {
		if prov.pubkeyd, err = pubkey.New(
			pubkey.WithAthenzURL(prov.athenzURL),
			pubkey.WithSysAuthDomain(prov.pubkeySysAuthDomain),
			pubkey.WithETagExpiry(prov.pubkeyETagExpiry),
			pubkey.WithETagPurgePeriod(prov.pubkeyETagPurgePeriod),
			pubkey.WithRefreshPeriod(prov.pubkeyRefreshPeriod),
			pubkey.WithRetryDelay(prov.pubkeyRetryDelay),
			pubkey.WithHTTPClient(prov.client),
		); err != nil {
			return nil, err
		}
		pkPro = prov.pubkeyd.GetProvider()
	}

	if !prov.disablePolicyd {
		if prov.policyd, err = policy.New(
			policy.WithAthenzURL(prov.athenzURL),
			policy.WithAthenzDomains(prov.athenzDomains...),
			policy.WithExpiryMargin(prov.policyExpiryMargin),
			policy.WithRefreshPeriod(prov.policyRefreshPeriod),
			policy.WithPurgePeriod(prov.policyPurgePeriod),
			policy.WithRetryDelay(prov.policyRetryDelay),
			policy.WithRetryAttempts(prov.policyRetryAttempts),
			policy.WithHTTPClient(prov.client),
			policy.WithPubKeyProvider(pkPro),
		); err != nil {
			return nil, err
		}
	}

	if !prov.disableJwkd {
		if prov.jwkd, err = jwk.New(
			jwk.WithAthenzURL(prov.athenzURL),
			jwk.WithRefreshPeriod(prov.jwkRefreshPeriod),
			jwk.WithRetryDelay(prov.jwkRetryDelay),
			jwk.WithHTTPClient(prov.client),
		); err != nil {
			return nil, err
		}
		jwkPro = prov.jwkd.GetProvider()
	}

	if prov.enableRoleToken {
		if prov.roleProcessor, err = role.New(
			role.WithPubkeyProvider(pkPro),
			role.WithJWKProvider(jwkPro),
		); err != nil {
			return nil, err
		}
	}

	if prov.accessTokenParam.enable {
		if prov.accessProcessor, err = access.New(
			access.WithJWKProvider(jwkPro),
			access.WithEnableMTLSCertificateBoundAccessToken(prov.accessTokenParam.verifyCertThumbprint),
			access.WithEnableVerifyClientID(prov.accessTokenParam.verifyClientID),
			access.WithAuthorizedClientIDs(prov.accessTokenParam.authorizedClientIDs),
			access.WithClientCertificateGoBackSeconds(prov.accessTokenParam.certBackdateDur),
			access.WithClientCertificateOffsetSeconds(prov.accessTokenParam.certOffsetDur),
		); err != nil {
			return nil, err
		}
	}

	// create authorizers
	if err = prov.initAuthorizers(); err != nil {
		return nil, errors.Wrap(err, "error create authorizers")
	}

	return prov, nil
}

func (a *authority) initAuthorizers() error {
	// TODO: check empty credentials to speed up the checking
	authorizers := make([]authorizer, 0, 3) // rolecert, access token, roletoken

	if a.enableRoleCert {
		rcVerifier := func(r *http.Request, act, res string) (Principal, error) {
			if r.TLS != nil {
				return a.AuthorizeRoleCert(r.Context(), r.TLS.PeerCertificates, act, res)
			}
			return a.AuthorizeRoleCert(r.Context(), nil, act, res)
		}
		glg.Info("initAuthorizers: added role certificate authorizer")
		authorizers = append(authorizers, rcVerifier)
	}

	if a.accessTokenParam.enable {
		atVerifier := func(r *http.Request, act, res string) (Principal, error) {
			tokenString, err := request.AuthorizationHeaderExtractor.ExtractToken(r)
			if err != nil {
				return nil, err
			}
			if r.TLS != nil && len(r.TLS.PeerCertificates) != 0 {
				return a.AuthorizeAccessToken(r.Context(), tokenString, act, res, r.TLS.PeerCertificates[0])
			}
			return a.AuthorizeAccessToken(r.Context(), tokenString, act, res, nil)
		}
		glg.Infof("initAuthorizers: added access token authorizer having param: %+v", a.accessTokenParam)
		authorizers = append(authorizers, atVerifier)
	}

	if a.enableRoleToken {
		rtVerifier := func(r *http.Request, act, res string) (Principal, error) {
			return a.AuthorizeRoleToken(r.Context(), r.Header.Get(a.roleAuthHeader), act, res)
		}
		glg.Info("initAuthorizers: added role token authorizer")
		authorizers = append(authorizers, rtVerifier)
	}

	if len(authorizers) < 1 {
		return errors.New("error no authorizers")
	}

	// resize
	a.authorizers = make([]authorizer, len(authorizers))
	copy(a.authorizers[0:], authorizers)
	return nil
}

// Init initializes child daemons synchronously.
func (a *authority) Init(ctx context.Context) error {
	eg, egCtx := errgroup.WithContext(ctx)
	eg.Go(func() error {
		select {
		case <-egCtx.Done():
			return egCtx.Err()
		default:
			if !a.disablePubkeyd {
				err := a.pubkeyd.Update(egCtx)
				if err != nil {
					return err
				}
			}
			if !a.disablePolicyd {
				return a.policyd.Update(egCtx)
			}
			return nil
		}
	})
	if !a.disableJwkd {
		eg.Go(func() error {
			select {
			case <-egCtx.Done():
				return egCtx.Err()
			default:
				return a.jwkd.Update(egCtx)
			}
		})
	}

	return eg.Wait()
}

// Start starts authority daemon.
func (a *authority) Start(ctx context.Context) <-chan error {
	var (
		ech              = make(chan error, 200)
		g                = a.cache.StartExpired(ctx, a.cacheExp/2)
		cech, pech, jech <-chan error
	)

	if !a.disablePubkeyd {
		cech = a.pubkeyd.Start(ctx)
	}
	if !a.disablePolicyd {
		pech = a.policyd.Start(ctx)
	}
	if !a.disableJwkd {
		jech = a.jwkd.Start(ctx)
	}

	go func() {
		defer close(ech)
		for {
			select {
			case <-ctx.Done():
				g.Stop()
				g.Clear()
				ech <- ctx.Err()
				return
			case err := <-cech:
				if err != nil {
					ech <- errors.Wrap(err, "update pubkey error")
				}
			case err := <-pech:
				if err != nil {
					ech <- errors.Wrap(err, "update policy error")
				}
			case err := <-jech:
				if err != nil {
					ech <- errors.Wrap(err, "update jwk error")
				}
			}
		}
	}()

	return ech
}

// VerifyRoleToken verifies the role token for specific resource and return and verification error.
func (a *authority) VerifyRoleToken(ctx context.Context, tok, act, res string) error {
	_, err := a.authorize(ctx, roleToken, tok, act, res, nil)
	return err
}

// AuthorizeRoleToken verifies the role token for specific resource and returns the result of verifying or verification error if unauthorized.
func (a *authority) AuthorizeRoleToken(ctx context.Context, tok, act, res string) (Principal, error) {
	return a.authorize(ctx, roleToken, tok, act, res, nil)
}

<<<<<<< HEAD
=======
// VerifyRoleJWT verifies the role jwt for specific resource and return and verification error.
func (a *authority) VerifyRoleJWT(ctx context.Context, tok, act, res string) error {
	_, err := a.authorize(ctx, roleJWT, tok, act, res, nil)
	return err
}

>>>>>>> 06660190
// VerifyAccessToken verifies the access token on the specific (action, resource) pair and returns verification error if unauthorized.
func (a *authority) VerifyAccessToken(ctx context.Context, tok, act, res string, cert *x509.Certificate) error {
	_, err := a.authorize(ctx, accessToken, tok, act, res, cert)
	return err
}

// AuthorizeAccessToken verifies the access token on the specific (action, resource) pair and returns the result of verifying or verification error if unauthorized.
func (a *authority) AuthorizeAccessToken(ctx context.Context, tok, act, res string, cert *x509.Certificate) (Principal, error) {
	return a.authorize(ctx, accessToken, tok, act, res, cert)
}

func (a *authority) authorize(ctx context.Context, m mode, tok, act, res string, cert *x509.Certificate) (Principal, error) {
	if act == "" || res == "" {
		return nil, errors.Wrap(ErrInvalidParameters, "empty action / resource")
	}

	// check if exists in verification success cache
	cached, ok := a.cache.Get(tok + act + res)
	if ok {
		glg.Debugf("use cached result. tok: %s, act: %s, res: %s", tok, act, res)
		return cached.(Principal), nil
	}

	var (
		domain string
		roles  []string
		p      Principal
	)

	switch m {
	case roleToken:
		rt, err := a.roleProcessor.ParseAndValidateRoleToken(tok)
		if err != nil {
			glg.Debugf("error parse and validate role token, err: %v", err)
			return nil, errors.Wrap(err, "error authorize role token")
		}
		domain = rt.Domain
		roles = rt.Roles
<<<<<<< HEAD
=======
		p = &principal{
			name:       rt.Principal,
			roles:      rt.Roles,
			domain:     rt.Domain,
			issueTime:  rt.TimeStamp.Unix(),
			expiryTime: rt.ExpiryTime.Unix(),
		}
	case roleJWT:
		rc, err := a.roleProcessor.ParseAndValidateRoleJWT(tok)
		if err != nil {
			glg.Debugf("error parse and validate role jwt, err: %v", err)
			return nil, errors.Wrap(err, "error authorize role jwt")
		}
		domain = rc.Domain
		roles = strings.Split(strings.TrimSpace(rc.Role), ",")
		p = nil
>>>>>>> 06660190
	case accessToken:
		ac, err := a.accessProcessor.ParseAndValidateOAuth2AccessToken(tok, cert)
		if err != nil {
			glg.Debugf("error parse and validate access token, err: %v", err)
			return nil, errors.Wrap(err, "error authorize access token")
		}
		domain = ac.Audience
		roles = ac.Scope
		p = &oAuthAccessToken{
			principal: principal{
				name:       ac.Subject,
				roles:      ac.Scope,
				domain:     ac.Audience,
				issueTime:  ac.IssuedAt,
				expiryTime: ac.ExpiresAt,
			},
			clientID: ac.ClientID,
		}
	}

	if err := a.policyd.CheckPolicy(ctx, domain, roles, act, res); err != nil {
		glg.Debugf("error check, err: %v", err)
		return nil, errors.Wrap(err, "token unauthorized")
	}
	glg.Debugf("set roletoken result. tok: %s, act: %s, res: %s", tok, act, res)
	a.cache.SetWithExpire(tok+act+res, p, a.cacheExp)
	return p, nil
}

// Verify returns error of verification. Returns nil if ANY authorizer succeeds (OR logic).
func (a *authority) Verify(r *http.Request, act, res string) error {
	for _, verifier := range a.authorizers {
		// OR logic on multiple credentials
		_, err := verifier(r, act, res)
		if err == nil {
			return nil
		}
	}

	return ErrInvalidCredentials
}

// Authorize returns the principal or an error if unauthorized. Returns the principal with nil error if ANY authorizer succeeds (OR logic).
func (a *authority) Authorize(r *http.Request, act, res string) (Principal, error) {
	for _, verifier := range a.authorizers {
		// OR logic on multiple credentials
		verified, err := verifier(r, act, res)
		if err == nil {
			return verified, nil
		}
	}

	return nil, ErrInvalidCredentials
}

// VerifyRoleCert verifies the role certificate for specific resource and return and verification error.
func (a *authority) VerifyRoleCert(ctx context.Context, peerCerts []*x509.Certificate, act, res string) error {
	var dr []string
	drcheck := make(map[string]struct{})
	domainRoles := make(map[string][]string)
	for _, cert := range peerCerts {
		for _, uri := range cert.URIs {
			if strings.HasPrefix(uri.String(), a.roleCertURIPrefix) {
				dr = strings.SplitN(strings.TrimPrefix(uri.String(), a.roleCertURIPrefix), "/", 2) // domain/role
				if len(dr) != 2 {
					continue
				}
				domain, roleName := dr[0], dr[1]
				// duplicated role check
				if _, ok := drcheck[domain+roleName]; !ok {
					domainRoles[domain] = append(domainRoles[domain], roleName)
					drcheck[domain+roleName] = struct{}{}
				}
			}
		}
	}

	if len(domainRoles) == 0 {
		return errors.New("invalid role certificate")
	}

	var err error
	for domain, roles := range domainRoles {
		// TODO futurework
		if err = a.policyd.CheckPolicy(ctx, domain, roles, act, res); err == nil {
			return nil
		}
	}

	return errors.Wrap(err, "role certificates unauthorized")
}

// AuthorizeRoleCert verifies the role certificate for specific resource and returns the result of verifying or verification error if unauthorized. (unimplemented)
func (a *authority) AuthorizeRoleCert(ctx context.Context, peerCerts []*x509.Certificate, act, res string) (Principal, error) {
	// TODO VerifyRoleCert has not yet been implemented to return a Principal
	return nil, errors.New("AuthorizeRoleCert has not yet been implemented")
}

// GetPolicyCache returns the cached policy data
func (a *authority) GetPolicyCache(ctx context.Context) map[string]interface{} {
	return a.policyd.GetPolicyCache(ctx)
}<|MERGE_RESOLUTION|>--- conflicted
+++ resolved
@@ -45,11 +45,7 @@
 	VerifyAccessToken(ctx context.Context, tok, act, res string, cert *x509.Certificate) error
 	AuthorizeAccessToken(ctx context.Context, tok, act, res string, cert *x509.Certificate) (Principal, error)
 	VerifyRoleToken(ctx context.Context, tok, act, res string) error
-<<<<<<< HEAD
-=======
 	AuthorizeRoleToken(ctx context.Context, tok, act, res string) (Principal, error)
-	VerifyRoleJWT(ctx context.Context, tok, act, res string) error
->>>>>>> 06660190
 	VerifyRoleCert(ctx context.Context, peerCerts []*x509.Certificate, act, res string) error
 	AuthorizeRoleCert(ctx context.Context, peerCerts []*x509.Certificate, act, res string) (Principal, error)
 	GetPolicyCache(ctx context.Context) map[string]interface{}
@@ -346,15 +342,6 @@
 	return a.authorize(ctx, roleToken, tok, act, res, nil)
 }
 
-<<<<<<< HEAD
-=======
-// VerifyRoleJWT verifies the role jwt for specific resource and return and verification error.
-func (a *authority) VerifyRoleJWT(ctx context.Context, tok, act, res string) error {
-	_, err := a.authorize(ctx, roleJWT, tok, act, res, nil)
-	return err
-}
-
->>>>>>> 06660190
 // VerifyAccessToken verifies the access token on the specific (action, resource) pair and returns verification error if unauthorized.
 func (a *authority) VerifyAccessToken(ctx context.Context, tok, act, res string, cert *x509.Certificate) error {
 	_, err := a.authorize(ctx, accessToken, tok, act, res, cert)
@@ -393,8 +380,6 @@
 		}
 		domain = rt.Domain
 		roles = rt.Roles
-<<<<<<< HEAD
-=======
 		p = &principal{
 			name:       rt.Principal,
 			roles:      rt.Roles,
@@ -402,16 +387,6 @@
 			issueTime:  rt.TimeStamp.Unix(),
 			expiryTime: rt.ExpiryTime.Unix(),
 		}
-	case roleJWT:
-		rc, err := a.roleProcessor.ParseAndValidateRoleJWT(tok)
-		if err != nil {
-			glg.Debugf("error parse and validate role jwt, err: %v", err)
-			return nil, errors.Wrap(err, "error authorize role jwt")
-		}
-		domain = rc.Domain
-		roles = strings.Split(strings.TrimSpace(rc.Role), ",")
-		p = nil
->>>>>>> 06660190
 	case accessToken:
 		ac, err := a.accessProcessor.ParseAndValidateOAuth2AccessToken(tok, cert)
 		if err != nil {
