--- conflicted
+++ resolved
@@ -900,9 +900,7 @@
 	}
 }
 
-<<<<<<< HEAD
-=======
-func Test_authorizer_VerifyRoleJWT(t *testing.T) {
+func Test_authorizer_verify(t *testing.T) {
 	type fields struct {
 		pubkeyd               pubkey.Daemon
 		policyd               policy.Daemon
@@ -922,175 +920,21 @@
 		policyRefreshPeriod   string
 	}
 	type args struct {
-		ctx context.Context
-		tok string
-		act string
-		res string
-	}
-	type test struct {
-		name      string
-		args      args
-		fields    fields
-		wantErr   string
-		checkFunc func(*authority) error
-	}
-	tests := []test{
-		func() test {
-			c := gache.New()
-			pm := &RoleProcessorMock{
-				rjc:     &role.RoleJWTClaim{},
-				wantErr: nil,
-			}
-			pdm := &PolicydMock{}
-			return test{
-				name: "test verify success",
-				args: args{
-					ctx: context.Background(),
-					tok: "dummyTok",
-					act: "dummyAct",
-					res: "dummyRes",
-				},
-				fields: fields{
-					policyd:       pdm,
-					roleProcessor: pm,
-					cache:         c,
-					cacheExp:      time.Minute,
-				},
-				wantErr: "",
-				checkFunc: func(prov *authority) error {
-					_, ok := prov.cache.Get("dummyTokdummyActdummyRes")
-					if !ok {
-						return errors.New("cannot get dummyTokdummyActdummyRes from cache")
-					}
-					return nil
-				},
-			}
-		}(),
-		func() test {
-			c := gache.New()
-			c.Set("dummyTokdummyActdummyRes", &principal{})
-			pm := &RoleProcessorMock{
-				rjc:     &role.RoleJWTClaim{},
-				wantErr: nil,
-			}
-			pdm := &PolicydMock{}
-			return test{
-				name: "test use cache success",
-				args: args{
-					ctx: context.Background(),
-					tok: "dummyTok",
-					act: "dummyAct",
-					res: "dummyRes",
-				},
-				fields: fields{
-					policyd:       pdm,
-					roleProcessor: pm,
-					cache:         c,
-					cacheExp:      time.Minute,
-				},
-				wantErr: "",
-			}
-		}(),
-		func() test {
-			c := gache.New()
-			c.Set("dummyTokdummyActdummyRes", &principal{})
-			pm := &RoleProcessorMock{
-				rjc:     &role.RoleJWTClaim{},
-				wantErr: nil,
-			}
-			pdm := &PolicydMock{}
-			return test{
-				name: "test empty action",
-				args: args{
-					ctx: context.Background(),
-					tok: "dummyTok",
-					act: "",
-					res: "dummyRes",
-				},
-				fields: fields{
-					policyd:       pdm,
-					roleProcessor: pm,
-					cache:         c,
-					cacheExp:      time.Minute,
-				},
-				wantErr: "empty action / resource: Access denied due to invalid/empty action/resource values",
-			}
-		}(),
-		func() test {
-			c := gache.New()
-			c.Set("dummyTokdummyActdummyRes", &principal{})
-			pm := &RoleProcessorMock{
-				rjc:     &role.RoleJWTClaim{},
-				wantErr: nil,
-			}
-			pdm := &PolicydMock{}
-			return test{
-				name: "test empty res",
-				args: args{
-					ctx: context.Background(),
-					tok: "dummyTok",
-					act: "dummyAct",
-					res: "",
-				},
-				fields: fields{
-					policyd:       pdm,
-					roleProcessor: pm,
-					cache:         c,
-					cacheExp:      time.Minute,
-				},
-				wantErr: "empty action / resource: Access denied due to invalid/empty action/resource values",
-			}
-		}(),
-		func() test {
-			c := gache.New()
-			pm := &RoleProcessorMock{
-				wantErr: errors.New("cannot parse role jwt"),
-			}
-			pdm := &PolicydMock{}
-			return test{
-				name: "test parse role jwt error",
-				args: args{
-					ctx: context.Background(),
-					tok: "dummyTok",
-					act: "dummyAct",
-					res: "dummyRes",
-				},
-				fields: fields{
-					policyd:       pdm,
-					roleProcessor: pm,
-					cache:         c,
-					cacheExp:      time.Minute,
-				},
-				wantErr: "error authorize role jwt: cannot parse role jwt",
-			}
-		}(),
-		func() test {
-			c := gache.New()
-			pm := &RoleProcessorMock{
-				rjc: &role.RoleJWTClaim{},
-			}
-			pdm := &PolicydMock{
-				CheckPolicyFunc: func(context.Context, string, []string, string, string) error {
-					return errors.New("deny")
-				},
-			}
-			return test{
-				name: "test return deny",
-				args: args{
-					ctx: context.Background(),
-					tok: "dummyTok",
-					act: "dummyAct",
-					res: "dummyRes",
-				},
-				fields: fields{
-					policyd:       pdm,
-					roleProcessor: pm,
-					cache:         c,
-					cacheExp:      time.Minute,
-				},
-				wantErr: "token unauthorized: deny",
-			}
-		}(),
+		ctx  context.Context
+		m    mode
+		tok  string
+		act  string
+		res  string
+		cert *x509.Certificate
+	}
+	tests := []struct {
+		name       string
+		fields     fields
+		args       args
+		wantErr    bool
+		wantResult Principal
+	}{
+		// TODO: Add test cases.
 	}
 	for _, tt := range tests {
 		t.Run(tt.name, func(t *testing.T) {
@@ -1112,29 +956,17 @@
 				athenzDomains:         tt.fields.athenzDomains,
 				policyRefreshPeriod:   tt.fields.policyRefreshPeriod,
 			}
-			err := p.VerifyRoleJWT(tt.args.ctx, tt.args.tok, tt.args.act, tt.args.res)
-			if err != nil {
-				if err.Error() != tt.wantErr {
-					t.Errorf("VerifyRoleJWT() unexpected error want:%s, result:%s", tt.wantErr, err.Error())
-					return
-				}
-			} else {
-				if tt.wantErr != "" {
-					t.Errorf("VerifyRoleJWT() return nil. want %s", tt.wantErr)
-					return
-				}
-			}
-			if tt.checkFunc != nil {
-				if err := tt.checkFunc(p); err != nil {
-					t.Errorf("VerifyRoleJWT() error: %v", err)
+			if p, err := p.authorize(tt.args.ctx, tt.args.m, tt.args.tok, tt.args.act, tt.args.res, tt.args.cert); (err != nil) != tt.wantErr {
+				t.Errorf("authority.authorize() error = %v, wantErr %v", err, tt.wantErr)
+				if reflect.DeepEqual(p, tt.wantResult) {
+					t.Errorf("authority.authorize() results don't match. result %v, wantResult %v", p, tt.wantResult)
 				}
 			}
 		})
 	}
 }
 
->>>>>>> 06660190
-func Test_authorizer_verify(t *testing.T) {
+func Test_authorizer_VerifyRoleCert(t *testing.T) {
 	type fields struct {
 		pubkeyd               pubkey.Daemon
 		policyd               policy.Daemon
@@ -1154,21 +986,155 @@
 		policyRefreshPeriod   string
 	}
 	type args struct {
-		ctx  context.Context
-		m    mode
-		tok  string
-		act  string
-		res  string
-		cert *x509.Certificate
-	}
-	tests := []struct {
-		name       string
-		fields     fields
-		args       args
-		wantErr    bool
-		wantResult Principal
-	}{
-		// TODO: Add test cases.
+		ctx       context.Context
+		peerCerts []*x509.Certificate
+		act       string
+		res       string
+	}
+	type test struct {
+		name    string
+		fields  fields
+		args    args
+		wantErr bool
+	}
+	tests := []test{
+		func() test {
+			crt := `-----BEGIN CERTIFICATE-----
+MIICGTCCAcOgAwIBAgIJALLML3PdJAZ1MA0GCSqGSIb3DQEBCwUAMFwxCzAJBgNV
+BAYTAlVTMQswCQYDVQQIEwJDQTEPMA0GA1UEChMGQXRoZW56MRcwFQYDVQQLEw5U
+ZXN0aW5nIERvbWFpbjEWMBQGA1UEAxMNYXRoZW56LnN5bmNlcjAeFw0xOTA0Mjcw
+MjQ2MjNaFw0yOTA0MjQwMjQ2MjNaMFwxCzAJBgNVBAYTAlVTMQswCQYDVQQIEwJD
+QTEPMA0GA1UEChMGQXRoZW56MRcwFQYDVQQLEw5UZXN0aW5nIERvbWFpbjEWMBQG
+A1UEAxMNYXRoZW56LnN5bmNlcjBcMA0GCSqGSIb3DQEBAQUAA0sAMEgCQQCvv27a
+SNAnK0vcN8fqqQgMHwb0EhfVWMwoRTBQFrCmA9mH/84QgI/0kR3ZI+DlDNBCgDHd
+rEJZVPyX2V41VOX3AgMBAAGjaDBmMGQGA1UdEQRdMFuGGXNwaWZmZTovL2F0aGVu
+ei9zYS9zeW5jZXKGHmF0aGVuejovL3JvbGUvY29yZXRlY2gvcmVhZGVyc4YeYXRo
+ZW56Oi8vcm9sZS9jb3JldGVjaC93cml0ZXJzMA0GCSqGSIb3DQEBCwUAA0EAa3Ra
+Wo7tEDFBGqSVYSVuoh0GpsWC0VBAYYi9vhAGfp+g5M2oszvRuxOHYsQmYAjYroTJ
+bu80CwTnWhmdBo36Ig==
+-----END CERTIFICATE-----`
+			block, _ := pem.Decode([]byte(crt))
+			cert, _ := x509.ParseCertificate(block.Bytes)
+
+			pm := &PolicydMock{
+				CheckPolicyFunc: func(ctx context.Context, domain string, roles []string, act, res string) error {
+					containRole := func(r string) bool {
+						for _, role := range roles {
+							if role == r {
+								return true
+							}
+						}
+						return false
+					}
+					if domain != "coretech" {
+						return errors.Errorf("invalid domain, got: %s, want: %s", domain, "coretech")
+					}
+					if !containRole("readers") || !containRole("writers") {
+						return errors.Errorf("invalid role, got: %s", roles)
+					}
+					return nil
+				},
+			}
+
+			return test{
+				name: "parse and verify role cert success",
+				fields: fields{
+					roleCertURIPrefix: "athenz://role/",
+					policyd:           pm,
+				},
+				args: args{
+					ctx: context.Background(),
+					peerCerts: []*x509.Certificate{
+						cert,
+					},
+					act: "abc",
+					res: "def",
+				},
+			}
+		}(),
+		func() test {
+			crt := `
+-----BEGIN CERTIFICATE-----
+MIICLjCCAZegAwIBAgIBADANBgkqhkiG9w0BAQ0FADA0MQswCQYDVQQGEwJ1czEL
+MAkGA1UECAwCSEsxCzAJBgNVBAoMAkhLMQswCQYDVQQDDAJISzAeFw0xOTA3MDQw
+NjU2MTJaFw0yMDA3MDMwNjU2MTJaMDQxCzAJBgNVBAYTAnVzMQswCQYDVQQIDAJI
+SzELMAkGA1UECgwCSEsxCzAJBgNVBAMMAkhLMIGfMA0GCSqGSIb3DQEBAQUAA4GN
+ADCBiQKBgQDdUHpdYo/UeYvzB4Z3WvUe2yHsuxrhh7x/D2A5OPb19+ZZy4cdMDUW
+qd3hw/tvBWxSUYueL75AifVAQdncUJ+7of3WByFYVSemDrdlD9K/+PyGFZotA+Xj
+GmNWjAsGBYuU5roxJZI2c78vJzKj2DU1a9hq/PJ9WGvX4i1Xwf0FKwIDAQABo1Aw
+TjAdBgNVHQ4EFgQUiLEo7+nigzdGft2ZEbpkZFxgU+MwHwYDVR0jBBgwFoAUiLEo
+7+nigzdGft2ZEbpkZFxgU+MwDAYDVR0TBAUwAwEB/zANBgkqhkiG9w0BAQ0FAAOB
+gQCiedWe2DXuE0ak1oGV+28qLpyc/Ff9RNNwUbCKB6L/+OWoROVdaz/DoZjfE9vr
+ilcIAqkugYyMzW4cY2RexOLYrkyyjLjMj5C2ff4m13gqRLHU0rFpaKpjYr8KYiGD
+KSdPh6TRd/kYpv7t6cVm1Orll4O5jh+IdoguGkOCxheMaQ==
+-----END CERTIFICATE-----`
+			block, _ := pem.Decode([]byte(crt))
+			cert, _ := x509.ParseCertificate(block.Bytes)
+
+			pm := &PolicydMock{
+				CheckPolicyFunc: func(ctx context.Context, domain string, roles []string, act, res string) error {
+					return nil
+				},
+			}
+
+			return test{
+				name: "invalid athenz role certificate, invalid SAN",
+				fields: fields{
+					roleCertURIPrefix: "athenz://role/",
+					policyd:           pm,
+				},
+				args: args{
+					ctx: context.Background(),
+					peerCerts: []*x509.Certificate{
+						cert,
+					},
+					act: "abc",
+					res: "def",
+				},
+				wantErr: true,
+			}
+		}(),
+		func() test {
+			crt := `-----BEGIN CERTIFICATE-----
+MIICGTCCAcOgAwIBAgIJALLML3PdJAZ1MA0GCSqGSIb3DQEBCwUAMFwxCzAJBgNV
+BAYTAlVTMQswCQYDVQQIEwJDQTEPMA0GA1UEChMGQXRoZW56MRcwFQYDVQQLEw5U
+ZXN0aW5nIERvbWFpbjEWMBQGA1UEAxMNYXRoZW56LnN5bmNlcjAeFw0xOTA0Mjcw
+MjQ2MjNaFw0yOTA0MjQwMjQ2MjNaMFwxCzAJBgNVBAYTAlVTMQswCQYDVQQIEwJD
+QTEPMA0GA1UEChMGQXRoZW56MRcwFQYDVQQLEw5UZXN0aW5nIERvbWFpbjEWMBQG
+A1UEAxMNYXRoZW56LnN5bmNlcjBcMA0GCSqGSIb3DQEBAQUAA0sAMEgCQQCvv27a
+SNAnK0vcN8fqqQgMHwb0EhfVWMwoRTBQFrCmA9mH/84QgI/0kR3ZI+DlDNBCgDHd
+rEJZVPyX2V41VOX3AgMBAAGjaDBmMGQGA1UdEQRdMFuGGXNwaWZmZTovL2F0aGVu
+ei9zYS9zeW5jZXKGHmF0aGVuejovL3JvbGUvY29yZXRlY2gvcmVhZGVyc4YeYXRo
+ZW56Oi8vcm9sZS9jb3JldGVjaC93cml0ZXJzMA0GCSqGSIb3DQEBCwUAA0EAa3Ra
+Wo7tEDFBGqSVYSVuoh0GpsWC0VBAYYi9vhAGfp+g5M2oszvRuxOHYsQmYAjYroTJ
+bu80CwTnWhmdBo36Ig==
+-----END CERTIFICATE-----`
+			block, _ := pem.Decode([]byte(crt))
+			cert, _ := x509.ParseCertificate(block.Bytes)
+
+			pm := &PolicydMock{
+				CheckPolicyFunc: func(ctx context.Context, domain string, roles []string, act, res string) error {
+					return errors.New("dummy")
+				},
+			}
+
+			return test{
+				name: "invalid athenz role certificate, deny by policyd",
+				fields: fields{
+					roleCertURIPrefix: "athenz://role/",
+					policyd:           pm,
+				},
+				args: args{
+					ctx: context.Background(),
+					peerCerts: []*x509.Certificate{
+						cert,
+					},
+					act: "abc",
+					res: "def",
+				},
+				wantErr: true,
+			}
+		}(),
 	}
 	for _, tt := range tests {
 		t.Run(tt.name, func(t *testing.T) {
@@ -1190,206 +1156,6 @@
 				athenzDomains:         tt.fields.athenzDomains,
 				policyRefreshPeriod:   tt.fields.policyRefreshPeriod,
 			}
-			if p, err := p.authorize(tt.args.ctx, tt.args.m, tt.args.tok, tt.args.act, tt.args.res, tt.args.cert); (err != nil) != tt.wantErr {
-				t.Errorf("authority.authorize() error = %v, wantErr %v", err, tt.wantErr)
-				if reflect.DeepEqual(p, tt.wantResult) {
-					t.Errorf("authority.authorize() results don't match. result %v, wantResult %v", p, tt.wantResult)
-				}
-			}
-		})
-	}
-}
-
-func Test_authorizer_VerifyRoleCert(t *testing.T) {
-	type fields struct {
-		pubkeyd               pubkey.Daemon
-		policyd               policy.Daemon
-		jwkd                  jwk.Daemon
-		roleProcessor         role.Processor
-		athenzURL             string
-		client                *http.Client
-		cache                 gache.Gache
-		cacheExp              time.Duration
-		roleCertURIPrefix     string
-		pubkeyRefreshPeriod   string
-		pubkeySysAuthDomain   string
-		pubkeyETagExpiry      string
-		pubkeyETagPurgePeriod string
-		policyExpiryMargin    string
-		athenzDomains         []string
-		policyRefreshPeriod   string
-	}
-	type args struct {
-		ctx       context.Context
-		peerCerts []*x509.Certificate
-		act       string
-		res       string
-	}
-	type test struct {
-		name    string
-		fields  fields
-		args    args
-		wantErr bool
-	}
-	tests := []test{
-		func() test {
-			crt := `-----BEGIN CERTIFICATE-----
-MIICGTCCAcOgAwIBAgIJALLML3PdJAZ1MA0GCSqGSIb3DQEBCwUAMFwxCzAJBgNV
-BAYTAlVTMQswCQYDVQQIEwJDQTEPMA0GA1UEChMGQXRoZW56MRcwFQYDVQQLEw5U
-ZXN0aW5nIERvbWFpbjEWMBQGA1UEAxMNYXRoZW56LnN5bmNlcjAeFw0xOTA0Mjcw
-MjQ2MjNaFw0yOTA0MjQwMjQ2MjNaMFwxCzAJBgNVBAYTAlVTMQswCQYDVQQIEwJD
-QTEPMA0GA1UEChMGQXRoZW56MRcwFQYDVQQLEw5UZXN0aW5nIERvbWFpbjEWMBQG
-A1UEAxMNYXRoZW56LnN5bmNlcjBcMA0GCSqGSIb3DQEBAQUAA0sAMEgCQQCvv27a
-SNAnK0vcN8fqqQgMHwb0EhfVWMwoRTBQFrCmA9mH/84QgI/0kR3ZI+DlDNBCgDHd
-rEJZVPyX2V41VOX3AgMBAAGjaDBmMGQGA1UdEQRdMFuGGXNwaWZmZTovL2F0aGVu
-ei9zYS9zeW5jZXKGHmF0aGVuejovL3JvbGUvY29yZXRlY2gvcmVhZGVyc4YeYXRo
-ZW56Oi8vcm9sZS9jb3JldGVjaC93cml0ZXJzMA0GCSqGSIb3DQEBCwUAA0EAa3Ra
-Wo7tEDFBGqSVYSVuoh0GpsWC0VBAYYi9vhAGfp+g5M2oszvRuxOHYsQmYAjYroTJ
-bu80CwTnWhmdBo36Ig==
------END CERTIFICATE-----`
-			block, _ := pem.Decode([]byte(crt))
-			cert, _ := x509.ParseCertificate(block.Bytes)
-
-			pm := &PolicydMock{
-				CheckPolicyFunc: func(ctx context.Context, domain string, roles []string, act, res string) error {
-					containRole := func(r string) bool {
-						for _, role := range roles {
-							if role == r {
-								return true
-							}
-						}
-						return false
-					}
-					if domain != "coretech" {
-						return errors.Errorf("invalid domain, got: %s, want: %s", domain, "coretech")
-					}
-					if !containRole("readers") || !containRole("writers") {
-						return errors.Errorf("invalid role, got: %s", roles)
-					}
-					return nil
-				},
-			}
-
-			return test{
-				name: "parse and verify role cert success",
-				fields: fields{
-					roleCertURIPrefix: "athenz://role/",
-					policyd:           pm,
-				},
-				args: args{
-					ctx: context.Background(),
-					peerCerts: []*x509.Certificate{
-						cert,
-					},
-					act: "abc",
-					res: "def",
-				},
-			}
-		}(),
-		func() test {
-			crt := `
------BEGIN CERTIFICATE-----
-MIICLjCCAZegAwIBAgIBADANBgkqhkiG9w0BAQ0FADA0MQswCQYDVQQGEwJ1czEL
-MAkGA1UECAwCSEsxCzAJBgNVBAoMAkhLMQswCQYDVQQDDAJISzAeFw0xOTA3MDQw
-NjU2MTJaFw0yMDA3MDMwNjU2MTJaMDQxCzAJBgNVBAYTAnVzMQswCQYDVQQIDAJI
-SzELMAkGA1UECgwCSEsxCzAJBgNVBAMMAkhLMIGfMA0GCSqGSIb3DQEBAQUAA4GN
-ADCBiQKBgQDdUHpdYo/UeYvzB4Z3WvUe2yHsuxrhh7x/D2A5OPb19+ZZy4cdMDUW
-qd3hw/tvBWxSUYueL75AifVAQdncUJ+7of3WByFYVSemDrdlD9K/+PyGFZotA+Xj
-GmNWjAsGBYuU5roxJZI2c78vJzKj2DU1a9hq/PJ9WGvX4i1Xwf0FKwIDAQABo1Aw
-TjAdBgNVHQ4EFgQUiLEo7+nigzdGft2ZEbpkZFxgU+MwHwYDVR0jBBgwFoAUiLEo
-7+nigzdGft2ZEbpkZFxgU+MwDAYDVR0TBAUwAwEB/zANBgkqhkiG9w0BAQ0FAAOB
-gQCiedWe2DXuE0ak1oGV+28qLpyc/Ff9RNNwUbCKB6L/+OWoROVdaz/DoZjfE9vr
-ilcIAqkugYyMzW4cY2RexOLYrkyyjLjMj5C2ff4m13gqRLHU0rFpaKpjYr8KYiGD
-KSdPh6TRd/kYpv7t6cVm1Orll4O5jh+IdoguGkOCxheMaQ==
------END CERTIFICATE-----`
-			block, _ := pem.Decode([]byte(crt))
-			cert, _ := x509.ParseCertificate(block.Bytes)
-
-			pm := &PolicydMock{
-				CheckPolicyFunc: func(ctx context.Context, domain string, roles []string, act, res string) error {
-					return nil
-				},
-			}
-
-			return test{
-				name: "invalid athenz role certificate, invalid SAN",
-				fields: fields{
-					roleCertURIPrefix: "athenz://role/",
-					policyd:           pm,
-				},
-				args: args{
-					ctx: context.Background(),
-					peerCerts: []*x509.Certificate{
-						cert,
-					},
-					act: "abc",
-					res: "def",
-				},
-				wantErr: true,
-			}
-		}(),
-		func() test {
-			crt := `-----BEGIN CERTIFICATE-----
-MIICGTCCAcOgAwIBAgIJALLML3PdJAZ1MA0GCSqGSIb3DQEBCwUAMFwxCzAJBgNV
-BAYTAlVTMQswCQYDVQQIEwJDQTEPMA0GA1UEChMGQXRoZW56MRcwFQYDVQQLEw5U
-ZXN0aW5nIERvbWFpbjEWMBQGA1UEAxMNYXRoZW56LnN5bmNlcjAeFw0xOTA0Mjcw
-MjQ2MjNaFw0yOTA0MjQwMjQ2MjNaMFwxCzAJBgNVBAYTAlVTMQswCQYDVQQIEwJD
-QTEPMA0GA1UEChMGQXRoZW56MRcwFQYDVQQLEw5UZXN0aW5nIERvbWFpbjEWMBQG
-A1UEAxMNYXRoZW56LnN5bmNlcjBcMA0GCSqGSIb3DQEBAQUAA0sAMEgCQQCvv27a
-SNAnK0vcN8fqqQgMHwb0EhfVWMwoRTBQFrCmA9mH/84QgI/0kR3ZI+DlDNBCgDHd
-rEJZVPyX2V41VOX3AgMBAAGjaDBmMGQGA1UdEQRdMFuGGXNwaWZmZTovL2F0aGVu
-ei9zYS9zeW5jZXKGHmF0aGVuejovL3JvbGUvY29yZXRlY2gvcmVhZGVyc4YeYXRo
-ZW56Oi8vcm9sZS9jb3JldGVjaC93cml0ZXJzMA0GCSqGSIb3DQEBCwUAA0EAa3Ra
-Wo7tEDFBGqSVYSVuoh0GpsWC0VBAYYi9vhAGfp+g5M2oszvRuxOHYsQmYAjYroTJ
-bu80CwTnWhmdBo36Ig==
------END CERTIFICATE-----`
-			block, _ := pem.Decode([]byte(crt))
-			cert, _ := x509.ParseCertificate(block.Bytes)
-
-			pm := &PolicydMock{
-				CheckPolicyFunc: func(ctx context.Context, domain string, roles []string, act, res string) error {
-					return errors.New("dummy")
-				},
-			}
-
-			return test{
-				name: "invalid athenz role certificate, deny by policyd",
-				fields: fields{
-					roleCertURIPrefix: "athenz://role/",
-					policyd:           pm,
-				},
-				args: args{
-					ctx: context.Background(),
-					peerCerts: []*x509.Certificate{
-						cert,
-					},
-					act: "abc",
-					res: "def",
-				},
-				wantErr: true,
-			}
-		}(),
-	}
-	for _, tt := range tests {
-		t.Run(tt.name, func(t *testing.T) {
-			p := &authority{
-				pubkeyd:               tt.fields.pubkeyd,
-				policyd:               tt.fields.policyd,
-				jwkd:                  tt.fields.jwkd,
-				roleProcessor:         tt.fields.roleProcessor,
-				athenzURL:             tt.fields.athenzURL,
-				client:                tt.fields.client,
-				cache:                 tt.fields.cache,
-				cacheExp:              tt.fields.cacheExp,
-				roleCertURIPrefix:     tt.fields.roleCertURIPrefix,
-				pubkeyRefreshPeriod:   tt.fields.pubkeyRefreshPeriod,
-				pubkeySysAuthDomain:   tt.fields.pubkeySysAuthDomain,
-				pubkeyETagExpiry:      tt.fields.pubkeyETagExpiry,
-				pubkeyETagPurgePeriod: tt.fields.pubkeyETagPurgePeriod,
-				policyExpiryMargin:    tt.fields.policyExpiryMargin,
-				athenzDomains:         tt.fields.athenzDomains,
-				policyRefreshPeriod:   tt.fields.policyRefreshPeriod,
-			}
 			if err := p.VerifyRoleCert(tt.args.ctx, tt.args.peerCerts, tt.args.act, tt.args.res); (err != nil) != tt.wantErr {
 				t.Errorf("authority.VerifyRoleCert() error = %v, wantErr %v", err, tt.wantErr)
 			}
