/*
Copyright (C)  2018 Yahoo Japan Corporation Athenz team.

Licensed under the Apache License, Version 2.0 (the "License");
you may not use this file except in compliance with the License.
You may obtain a copy of the License at

    http://www.apache.org/licenses/LICENSE-2.0

Unless required by applicable law or agreed to in writing, software
distributed under the License is distributed on an "AS IS" BASIS,
WITHOUT WARRANTIES OR CONDITIONS OF ANY KIND, either express or implied.
See the License for the specific language governing permissions and
limitations under the License.
*/

package policy

import (
	"context"
	"encoding/json"
	"fmt"
	"net/http"
	"strings"
	"sync"
	"time"

	"github.com/kpango/fastime"
	"github.com/kpango/gache"
	"github.com/kpango/glg"
	"github.com/pkg/errors"
	"github.com/yahoo/athenz/utils/zpe-updater/util"
	"github.com/yahoojapan/athenz-authorizer/v2/pubkey"
	"golang.org/x/sync/errgroup"
)

// Daemon represents the daemon to retrieve policy data from Athenz.
type Daemon interface {
	Start(context.Context) <-chan error
	Update(context.Context) error
	CheckPolicy(ctx context.Context, domain string, roles []string, action, resource string) error
	GetPolicyCache(context.Context) map[string]interface{}
}

type policyd struct {
	expireMargin time.Duration // expire margin force update policy when the policy expire time hit the margin

	// The rolePolicies map has the format of  map[<domain>:role.<role>][]*Assertion
	// The []*Assertion contains deny policies first, and following the allow policies
	// When CheckPolicy function called, the []*Assertion is check by order, in current implementation the deny policy is prioritize,
	// so we need to put the deny policies in lower index.
	rolePolicies          gache.Gache
	policyExpiredDuration time.Duration

	refreshDuration  time.Duration
	errRetryInterval time.Duration

<<<<<<< HEAD
	pkp pubkey.Provider

	// www.athenz.com/zts/v1
	athenzURL     string
	athenzDomains []string

	client   *http.Client
	fetchers map[string]Fetcher // used for concurrent read, should never be updated
=======
	etagCache    gache.Gache
	etagFlushDur time.Duration

	athenzURL     string
	athenzDomains []string

	client *http.Client
	pkp    pubkey.Provider
}

type etagCache struct {
	etag string
	sp   *SignedPolicy
>>>>>>> 2803acbd
}

// New represent the constructor of Policyd
func New(opts ...Option) (Daemon, error) {
	p := &policyd{
		rolePolicies: gache.New(),
	}

	for _, opt := range append(defaultOptions, opts...) {
		if err := opt(p); err != nil {
			return nil, errors.Wrap(err, "error create policyd")
		}
	}

	// create fetchers
	p.fetchers = make(map[string]Fetcher, len(p.athenzDomains))
	for _, domain := range p.athenzDomains {
		f := fetcher{
			domain:        domain,
			expireMargin:  p.expireMargin,
			retryInterval: p.errRetryInterval,
			retryMaxCount: 3,
			athenzURL:     p.athenzURL,
			spVerifier: func(sp *SignedPolicy) error {
				return sp.Verify(p.pkp)
			},
			client: p.client,
		}
		p.fetchers[domain] = &f
	}

	return p, nil
}

// Start starts the Policy daemon to retrive the policy data periodically
func (p *policyd) Start(ctx context.Context) <-chan error {
	glg.Info("Starting policyd updater")
	ech := make(chan error, 100)
	fch := make(chan struct{}, 1)
	if err := p.Update(ctx); err != nil {
		glg.Debugf("Error initialize policy data, err: %v", err)
		ech <- errors.Wrap(err, "error update policy")
		fch <- struct{}{}
	}

	go func() {
		defer close(fch)
		defer close(ech)

		ticker := time.NewTicker(p.refreshDuration)
		for {
			select {
			case <-ctx.Done():
				glg.Info("Stopping policyd updater")
				ticker.Stop()
				ech <- ctx.Err()
				return
			case <-fch:
				if err := p.Update(ctx); err != nil {
					ech <- errors.Wrap(err, "error update policy")

					time.Sleep(p.errRetryInterval)

					select {
					case fch <- struct{}{}:
					default:
						glg.Warn("failure queue already full")
					}
				}
			case <-ticker.C:
				if err := p.Update(ctx); err != nil {
					ech <- errors.Wrap(err, "error update policy")

					select {
					case fch <- struct{}{}:
					default:
						glg.Warn("failure queue already full")
					}
				}
			}
		}
	}()

	return ech
}

// Update updates and cache policy data
func (p *policyd) Update(ctx context.Context) error {
	jobID := fastime.Now().Unix()
	glg.Infof("[%d] will update policy", jobID)
	eg := errgroup.Group{}
	rp := gache.New()

	for _, fetcher := range p.fetchers {
		f := fetcher // for closure
		select {
		case <-ctx.Done():
			glg.Info("Update policy interrupted")
			return ctx.Err()
		default:
			eg.Go(func() error {
				select {
				case <-ctx.Done():
					glg.Info("Update policy interrupted")
					return ctx.Err()
				default:
					return fetchAndCachePolicy(ctx, rp, f)
				}
			})
		}
	}

	if err := eg.Wait(); err != nil {
		glg.Warnf("[%d] update policy fail", jobID)
		return err
	}

	rp.StartExpired(ctx, p.policyExpiredDuration).
		EnableExpiredHook().
		SetExpiredHook(func(ctx context.Context, key string) {
			// key = <domain>:role.<role>
			fetchAndCachePolicy(ctx, p.rolePolicies, p.fetchers[strings.Split(key, ":role.")[0]])
		})

	p.rolePolicies, rp = rp, p.rolePolicies
	glg.Debugf("tmp cache becomes effective")
	rp.Stop()
	rp.Clear()

	glg.Infof("[%d] update policy done", jobID)
	return nil
}

// CheckPolicy checks the specified request has privilege to access the resources or not.
// If return is nil then the request is allowed, otherwise the request is rejected.
// Only action and resource is supporting wildcard, domain and role is not supporting wildcard.
func (p *policyd) CheckPolicy(ctx context.Context, domain string, roles []string, action, resource string) error {
	ech := make(chan error, len(roles))
	cctx, cancel := context.WithCancel(ctx)
	defer cancel()

	go func() {
		defer close(ech)

		wg := new(sync.WaitGroup)
		wg.Add(len(roles))
		rp := p.rolePolicies

		for _, role := range roles {
			dr := fmt.Sprintf("%s:role.%s", domain, role)
			go func(ch chan<- error) {
				defer wg.Done()
				select {
				case <-cctx.Done():
					ch <- cctx.Err()
					return
				default:
					asss, ok := rp.Get(dr)
					if !ok {
						return
					}

					for _, ass := range asss.([]*Assertion) {
						glg.Debugf("Checking policy domain: %s, role: %v, action: %s, resource: %s, assertion: %v", domain, roles, action, resource, ass)
						select {
						case <-cctx.Done():
							ch <- cctx.Err()
							return
						default:
							// deny policies come first in rolePolicies, so it will return first before allow policies is checked
							if strings.EqualFold(ass.ResourceDomain, domain) && ass.Reg.MatchString(strings.ToLower(action+"-"+resource)) {
								ch <- ass.Effect
								return
							}
						}
					}
				}
			}(ech)
		}
		wg.Wait()
	}()

	allowed := false
	for err := range ech {
		if err != nil { // denied assertion is prioritize, so return directly
			glg.Debugf("check policy domain: %s, role: %v, action: %s, resource: %s, result: %v", domain, roles, action, resource, err)
			return err
		}
		allowed = true
	}
	if allowed {
		glg.Debugf("check policy domain: %s, role: %v, action: %s, resource: %s, result: %v", domain, roles, action, resource, nil)
		return nil
	}
	err := errors.Wrap(ErrNoMatch, "no match")
	glg.Debugf("check policy domain: %s, role: %v, action: %s, resource: %s, result: %v", domain, roles, action, resource, err)
	return err
}

// GetPolicyCache returns the cached role policy data
func (p *policyd) GetPolicyCache(ctx context.Context) map[string]interface{} {
	return p.rolePolicies.ToRawMap(ctx)
}

func fetchAndCachePolicy(ctx context.Context, g gache.Gache, f Fetcher) error {
	sp, err := f.FetchWithRetry(ctx)
	if err != nil {
		errMsg := "fetch policy fail"
		glg.Debugf("%s, error: %v", errMsg, err)
		if sp == nil {
			return errors.Wrap(err, errMsg)
		}
	}

	glg.DebugFunc(func() string {
		rawpol, _ := json.Marshal(sp)
		return fmt.Sprintf("will merge policy, domain: %s, body: %s", f.Domain(), (string)(rawpol))
	})

	if err := simplifyAndCachePolicy(ctx, g, sp); err != nil {
		errMsg := "simplify and cache policy fail"
		glg.Debugf("%s, error: %v", errMsg, err)
		return errors.Wrap(err, errMsg)
	}

	return nil
}

func simplifyAndCachePolicy(ctx context.Context, rp gache.Gache, sp *SignedPolicy) error {
	eg := errgroup.Group{}
	assm := new(sync.Map) // assertion map

	// simplify signed policy cache
	for _, policy := range sp.DomainSignedPolicyData.SignedPolicyData.PolicyData.Policies {
		pol := policy
		eg.Go(func() error {
			for _, ass := range pol.Assertions {
				select {
				case <-ctx.Done():
					return ctx.Err()
				default:
					km := fmt.Sprintf("%s,%s,%s", ass.Role, ass.Action, ass.Resource)
					if _, ok := assm.Load(km); !ok {
						assm.Store(km, ass)
					} else {
						// deny policy will override allow policy, and also remove duplication
						if strings.EqualFold("deny", ass.Effect) {
							assm.Store(km, ass)
						}
					}
				}
			}

			return nil
		})
	}

	if err := eg.Wait(); err != nil {
		return errors.Wrap(err, "error simplify and cache policy")
	}

	// cache
	var retErr error
	now := fastime.Now()
	assm.Range(func(k interface{}, val interface{}) bool {
		ass := val.(*util.Assertion)
		a, err := NewAssertion(ass.Action, ass.Resource, ass.Effect)
		if err != nil {
			glg.Debugf("error adding assertion to the cache, err: %v", err)
			retErr = err
			return false
		}

		var asss []*Assertion
		if p, ok := rp.Get(ass.Role); ok {
			asss = p.([]*Assertion)
			if a.Effect == nil {
				asss = append(asss, a) // append allowed policies to the end of the slice
			} else {
				asss = append([]*Assertion{a}, asss...) // append denied policies to the head
			}
		} else {
			asss = []*Assertion{a}
		}
		rp.SetWithExpire(ass.Role, asss, time.Duration(sp.DomainSignedPolicyData.SignedPolicyData.Expires.Sub(now)))

		glg.Debugf("added assertion to the tmp cache: %+v", ass)
		return true
	})
	if retErr != nil {
		return retErr
	}

	return nil
}<|MERGE_RESOLUTION|>--- conflicted
+++ resolved
@@ -55,30 +55,12 @@
 	refreshDuration  time.Duration
 	errRetryInterval time.Duration
 
-<<<<<<< HEAD
-	pkp pubkey.Provider
-
-	// www.athenz.com/zts/v1
 	athenzURL     string
 	athenzDomains []string
 
 	client   *http.Client
+	pkp      pubkey.Provider
 	fetchers map[string]Fetcher // used for concurrent read, should never be updated
-=======
-	etagCache    gache.Gache
-	etagFlushDur time.Duration
-
-	athenzURL     string
-	athenzDomains []string
-
-	client *http.Client
-	pkp    pubkey.Provider
-}
-
-type etagCache struct {
-	etag string
-	sp   *SignedPolicy
->>>>>>> 2803acbd
 }
 
 // New represent the constructor of Policyd
